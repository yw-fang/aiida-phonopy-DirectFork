--- conflicted
+++ resolved
@@ -134,7 +134,7 @@
 PhononPhono3py = WorkflowFactory('phonopy.phonon3')
 
 # Chose how to run the calculation
-run_by_deamon = True
+run_by_deamon = False
 if not run_by_deamon:
     result = run(PhononPhono3py,
                  structure=structure,
@@ -142,16 +142,10 @@
                  ph_settings=ph_settings,
                  # Optional settings
                  # pressure=Float(0),
-<<<<<<< HEAD
                  optimize=Bool(True),
                  use_nac=Bool(False),
                  chunks=Int(120),  # set the number of maximum simultaneous calculations
                  calculate_fc=Bool(False)  # set true to calculate 2nd & 3rd order force constants
-=======
-                 optimize=Bool(False),
-                 chunks=Int(200),
-                 use_nac=Bool(False)
->>>>>>> 86b00fb7
                  )
 
     print (result)
@@ -162,16 +156,10 @@
                     ph_settings=ph_settings,
                     # Optional settings
                     # pressure=Float(0),
-<<<<<<< HEAD
                     optimize=Bool(True),
                     use_nac=Bool(False),
                     chunks=Int(120),  # set the number of maximum simultaneous calculations
                     calculate_fc=Bool(False)  # set true to calculate 2nd & 3rd order force constants
-=======
-                    optimize=Bool(False),
-                    chunks=Int(200),
-                    use_nac=Bool(False)
->>>>>>> 86b00fb7
                     )
 
     print future
